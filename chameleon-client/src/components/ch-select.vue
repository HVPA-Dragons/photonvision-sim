--- conflicted
+++ resolved
@@ -1,5 +1,4 @@
 <template>
-<<<<<<< HEAD
     <Row type="flex" justify="start" align="middle" :gutter="1" >
         <Col span="4">
             <h4>{{title.charAt(0).toUpperCase() + title.slice(1)}} :</h4>
@@ -10,18 +9,6 @@
             </i-select>
         </Col>
     </Row>
-=======
-            <row type="flex" justify="start" align="middle" :gutter="1" >
-                <Col>
-                    <h4 style="width:100% ; margin-right:10px;">{{title}}</h4>
-                </Col>
-                <col>
-                    <i-select v-model="value" size="small" style="width:40%" @on-change="handleInput">
-                        <i-option v-for="item in list" :value="item" :key="item">{{item}}</i-option>
-                    </i-select>
-                </col>
-        </row>
->>>>>>> ff3813ac
 </template>
 
 <script>
