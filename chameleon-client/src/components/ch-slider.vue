--- conflicted
+++ resolved
@@ -32,21 +32,10 @@
 
 <style>
 h4 {
-<<<<<<< HEAD
-    color: #e6ebf1;
-    text-align: left;
-}
-.ivu-input-number-input{
-    background-color: #2c3e50 !important;
-    color: #fff !important;
-}
-
-=======
      color: #e6ebf1;
  }
  /* .ivu-input-number-input{
      background-color: #2c3e50 !important;
      color: #fff !important;
  } */
->>>>>>> ff3813ac
 </style>
