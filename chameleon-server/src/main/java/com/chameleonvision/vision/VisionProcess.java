--- conflicted
+++ resolved
@@ -36,12 +36,7 @@
 @SuppressWarnings("rawtypes")
 public class VisionProcess {
 
-<<<<<<< HEAD
     public final USBCameraCapture cameraCapture;
-=======
-    private final USBCameraCapture cameraCapture;
-//    private final CameraStreamerRunnable streamRunnable;
->>>>>>> 0e2e950d
     private final VisionProcessRunnable visionRunnable;
     private final CameraConfig fileConfig;
     public final CameraStreamer cameraStreamer;
@@ -82,10 +77,6 @@
 
         // Thread to put frames on the dashboard
         this.cameraStreamer = new CameraStreamer(cameraCapture, config.cameraConfig.name, pipelineManager.getCurrentPipeline().settings.streamDivisor);
-<<<<<<< HEAD
-=======
-//        this.streamRunnable = new CameraStreamerRunnable(30, cameraStreamer);
->>>>>>> 0e2e950d
 
         // Thread to process vision data
         this.visionRunnable = new VisionProcessRunnable();
@@ -127,7 +118,6 @@
         resetNT(camTable);
     }
 
-<<<<<<< HEAD
     private void initNT(NetworkTable camTable) {
         tableInstance = camTable.getInstance();
         ntPipelineEntry = camTable.getEntry("pipeline");
@@ -144,19 +134,6 @@
         ntBoundingHeightEntry = camTable.getEntry("targetBoundingHeight");
         ntBoundingWidthEntry = camTable.getEntry("targetBoundingWidth");
         ntTargetRotation = camTable.getEntry("targetRotation");
-=======
-    private void initNT(NetworkTable newTable) {
-        tableInstance = newTable.getInstance();
-        ntPipelineEntry = newTable.getEntry("pipeline");
-        ntDriverModeEntry = newTable.getEntry("driver_mode");
-        ntPitchEntry = newTable.getEntry("pitch");
-        ntYawEntry = newTable.getEntry("yaw");
-        ntAreaEntry = newTable.getEntry("area");
-        ntLatencyEntry = newTable.getEntry("latency");
-        ntValidEntry = newTable.getEntry("is_valid");
-        ntAuxListEntry = newTable.getEntry("aux_targets");
-        ntPoseEntry = newTable.getEntry("pose");
->>>>>>> 0e2e950d
         ntDriveModeListenerID = ntDriverModeEntry.addListener(this::setDriverMode, EntryListenerFlags.kUpdate);
         ntPipelineListenerID = ntPipelineEntry.addListener(this::setPipeline, EntryListenerFlags.kUpdate);
         ntDriverModeEntry.setBoolean(false);
@@ -234,15 +211,8 @@
                             }
                             center.add(bestTarget.minAreaRect.center.x);
                             center.add(bestTarget.minAreaRect.center.y);
-<<<<<<< HEAD
-
                         } catch (ClassCastException ignored) {
-
-=======
-
-                        } catch (ClassCastException ignored) {
-
->>>>>>> 0e2e950d
+                          
                         }
                     } else {
                         pointMap.put("pitch", null);
